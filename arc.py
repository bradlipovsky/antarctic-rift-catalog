--- conflicted
+++ resolved
@@ -1,8 +1,3 @@
-import pyTMD.time
-from pyTMD.read_tide_model import extract_tidal_constants
-from pyTMD.predict_tidal_ts import predict_tidal_ts
-from pyTMD.predict_tide import predict_tide
-from pyTMD.infer_minor_corrections import infer_minor_corrections
 import os
 import h5py
 import dateutil.parser as dparser
@@ -91,17 +86,9 @@
     '''
     ttstart = t.perf_counter()
     func = partial(load_one_file, datapath,verbose)
-
-    pool = Pool()
-    nproc = pool._processes
-    print('Running on %d processors.'%nproc)
-
+    nproc = 8
     with Pool(nproc) as p:
         atl06_data = p.map(func, file_list)
-<<<<<<< HEAD
-    df = pd.DataFrame(atl06_data)
-    display(df)
-=======
     
     '''
     Expand the p.map results.  
@@ -114,7 +101,6 @@
     '''
     output_list = list(map(pd.DataFrame, atl06_data))
     df = pd.concat(output_list,ignore_index=True)
->>>>>>> 13a3ea15
     print('Time to read the H5 files: ', t.perf_counter() - ttstart)
 
     '''
@@ -139,6 +125,7 @@
     '''
     unpanda = output.to_dict('records')
     ttstart = t.perf_counter()
+    nproc = 96
     func = partial(run_pyTMD, dataset_path)
     p = Pool(nproc)
     pool_results = p.map(func, unpanda)
@@ -146,7 +133,7 @@
     p.join()
     output['tides'] = pool_results
     print('Calculated tides in %f s.'%(t.perf_counter() - ttstart))
-    
+
     '''
     Write to file
     '''
@@ -154,7 +141,7 @@
     with open(output_file_name, 'wb') as handle:
         pickle.dump(output, handle)
     print('Time to save all of the data: ', t.perf_counter() - ttstart)
-
+    
 def run_pyTMD(TIDE_PATH,row):
     # LAT, LON can be vectors, TIME is a scalar
     # 0 < LON < 360
@@ -253,8 +240,7 @@
     new_row['beam'] = row['beam']
 
     return new_row
-
-
+    
 def load_one_file(datapath,verbose,f):
     if verbose:
         print('     Opening local file %s'%f)
@@ -263,11 +249,6 @@
     except (FileNotFoundError, OSError) as e:
         print (     'ERROR: File not found,  %s'%f)
         return {}
-<<<<<<< HEAD
-    except OSError as err:
-        print("OS error: {0}".format(err))
-        return {}
-=======
     
     
     
@@ -275,7 +256,6 @@
                   "h_sig":list(),"rgt":list(),"time":list(), #"acquisition_number":list(),
                    "beam":list(), "quality":list(), "x_atc":list(),
                    "geoid":list() }
->>>>>>> 13a3ea15
     
     for lr in ("l","r"):
         for i in range(1,4):
@@ -378,16 +358,11 @@
         # Check if tides and geoid are avaialble
         if len(row['h']) == len(row['geoid']) and len(row['geoid']) == len(row['tides']):
         
-<<<<<<< HEAD
-        # measure height relative to GEOID
-        rift_list = find_the_rifts( row['h'] - row['geoid'] - row['tides'])
-=======
             # measure height relative to GEOID
             rift_list = find_the_rifts( row['h'] - row['geoid'] - row['tides'])
             
         else:
             continue
->>>>>>> 13a3ea15
         
         if len(rift_list) > 0:
             
